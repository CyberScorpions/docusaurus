/**
 * Copyright (c) Facebook, Inc. and its affiliates.
 *
 * This source code is licensed under the MIT license found in the
 * LICENSE file in the root directory of this source tree.
 */

import fs from 'fs-extra';
import MiniCssExtractPlugin from 'mini-css-extract-plugin';
import PnpWebpackPlugin from 'pnp-webpack-plugin';
import path from 'path';
import {Configuration, Loader} from 'webpack';
import {Props} from '@docusaurus/types';
import {
  getBabelLoader,
  getCacheLoader,
  getStyleLoaders,
  getFileLoaderUtils,
<<<<<<< HEAD
  getCustomBabelConfigFilePath,
=======
  getMinimizer,
>>>>>>> 7c97dadf
} from './utils';

const CSS_REGEX = /\.css$/;
const CSS_MODULE_REGEX = /\.module\.css$/;
export const clientDir = path.join(__dirname, '..', 'client');

export function excludeJS(modulePath: string): boolean {
  // always transpile client dir
  if (modulePath.startsWith(clientDir)) {
    return false;
  }
  // Don't transpile node_modules except any docusaurus npm package
  return (
    /node_modules/.test(modulePath) &&
    !/(docusaurus)((?!node_modules).)*\.jsx?$/.test(modulePath)
  );
}

export function createBaseConfig(
  props: Props,
  isServer: boolean,
  minify: boolean = true,
): Configuration {
  const {outDir, siteDir, baseUrl, generatedFilesDir, routesPaths} = props;

  const totalPages = routesPaths.length;
  const isProd = process.env.NODE_ENV === 'production';
  const minimizeEnabled = minify && isProd && !isServer;
  const useSimpleCssMinifier = process.env.USE_SIMPLE_CSS_MINIFIER === 'true';

  const fileLoaderUtils = getFileLoaderUtils();

  return {
    mode: isProd ? 'production' : 'development',
    output: {
      // Use future version of asset emitting logic, which allows freeing memory of assets after emitting.
      futureEmitAssets: true,
      pathinfo: false,
      path: outDir,
      filename: isProd ? '[name].[contenthash:8].js' : '[name].js',
      chunkFilename: isProd ? '[name].[contenthash:8].js' : '[name].js',
      publicPath: baseUrl,
    },
    // Don't throw warning when asset created is over 250kb
    performance: {
      hints: false,
    },
    devtool: isProd ? false : 'cheap-module-eval-source-map',
    resolve: {
      extensions: ['.wasm', '.mjs', '.js', '.jsx', '.ts', '.tsx', '.json'],
      symlinks: true,
      alias: {
        '@site': siteDir,
        '@generated': generatedFilesDir,
        '@docusaurus': path.resolve(__dirname, '../client/exports'),
      },
      // This allows you to set a fallback for where Webpack should look for modules.
      // We want `@docusaurus/core` own dependencies/`node_modules` to "win" if there is conflict
      // Example: if there is core-js@3 in user's own node_modules, but core depends on
      // core-js@2, we should use core-js@2.
      modules: [
        path.resolve(__dirname, '..', '..', 'node_modules'),
        'node_modules',
        path.resolve(fs.realpathSync(process.cwd()), 'node_modules'),
      ],
      plugins: [PnpWebpackPlugin],
    },
    resolveLoader: {
      plugins: [PnpWebpackPlugin.moduleLoader(module)],
      modules: ['node_modules', path.join(siteDir, 'node_modules')],
    },
    optimization: {
      removeAvailableModules: false,
      // Only minimize client bundle in production because server bundle is only used for static site generation
      minimize: minimizeEnabled,
      minimizer: minimizeEnabled
        ? getMinimizer(useSimpleCssMinifier)
        : undefined,
      splitChunks: isServer
        ? false
        : {
            // Since the chunk name includes all origin chunk names it’s recommended for production builds with long term caching to NOT include [name] in the filenames
            name: false,
            cacheGroups: {
              // disable the built-in cacheGroups
              default: false,
              common: {
                name: 'common',
                minChunks: totalPages > 2 ? totalPages * 0.5 : 2,
                priority: 40,
              },
              // Only create one CSS file to avoid
              // problems with code-split CSS loading in different orders
              // causing inconsistent/non-deterministic styling
              // See https://github.com/facebook/docusaurus/issues/2006
              styles: {
                name: 'styles',
                test: /\.css$/,
                chunks: `all`,
                enforce: true,
                priority: 50,
              },
            },
          },
    },
    module: {
      rules: [
        fileLoaderUtils.rules.images(),
        fileLoaderUtils.rules.media(),
        fileLoaderUtils.rules.otherAssets(),
        {
          test: /\.(j|t)sx?$/,
          exclude: excludeJS,
          use: [
            getCacheLoader(isServer),
            getBabelLoader(isServer, getCustomBabelConfigFilePath(siteDir)),
          ].filter(Boolean) as Loader[],
        },
        {
          test: CSS_REGEX,
          exclude: CSS_MODULE_REGEX,
          use: getStyleLoaders(isServer, {
            importLoaders: 1,
            sourceMap: !isProd,
          }),
        },
        // Adds support for CSS Modules (https://github.com/css-modules/css-modules)
        // using the extension .module.css
        {
          test: CSS_MODULE_REGEX,
          use: getStyleLoaders(isServer, {
            modules: {
              localIdentName: isProd
                ? `[local]_[hash:base64:4]`
                : `[local]_[path]`,
            },
            importLoaders: 1,
            sourceMap: !isProd,
            onlyLocals: isServer,
          }),
        },
        {
          test: /\.svg$/,
          use: '@svgr/webpack?-prettier,+svgo,+titleProp,+ref![path]',
        },
      ],
    },
    plugins: [
      new MiniCssExtractPlugin({
        filename: isProd ? '[name].[contenthash:8].css' : '[name].css',
        chunkFilename: isProd ? '[name].[contenthash:8].css' : '[name].css',
        // remove css order warnings if css imports are not sorted alphabetically
        // see https://github.com/webpack-contrib/mini-css-extract-plugin/pull/422 for more reasoning
        ignoreOrder: true,
      }),
    ],
  };
}<|MERGE_RESOLUTION|>--- conflicted
+++ resolved
@@ -16,11 +16,8 @@
   getCacheLoader,
   getStyleLoaders,
   getFileLoaderUtils,
-<<<<<<< HEAD
   getCustomBabelConfigFilePath,
-=======
   getMinimizer,
->>>>>>> 7c97dadf
 } from './utils';
 
 const CSS_REGEX = /\.css$/;
