--- conflicted
+++ resolved
@@ -26,15 +26,10 @@
     "@docusaurus/plugin-content-pages": "2.0.0-alpha.66",
     "@docusaurus/types": "2.0.0-alpha.66",
     "@docusaurus/utils-validation": "2.0.0-alpha.66",
-<<<<<<< HEAD
     "@docusaurus/utils": "2.0.0-alpha.66",
     "joi": "^17.2.1",
-    "@mdx-js/mdx": "^1.5.8",
-    "@mdx-js/react": "^1.5.8",
-=======
     "@mdx-js/mdx": "^1.6.21",
     "@mdx-js/react": "^1.6.21",
->>>>>>> 8ef7c245
     "@types/react-toggle": "^4.0.2",
     "clsx": "^1.1.1",
     "copy-text-to-clipboard": "^2.2.0",
