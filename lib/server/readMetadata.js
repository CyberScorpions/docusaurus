/**
 * Copyright (c) 2017-present, Facebook, Inc.
 * All rights reserved.
 *
 * This source code is licensed under the BSD-style license found in the
 * LICENSE file in the root directory of this source tree. An additional grant
 * of patent rights can be found in the PATENTS file in the same directory.
 */

const CWD = process.cwd();

const path = require("path");
const fs = require("fs");
const os = require("os");
const glob = require("glob");
const siteConfig = require(CWD + "/siteConfig.js");
const versionFallback = require("./versionFallback.js");

const ENABLE_VERSIONING = fs.existsSync(CWD + "/versions.json");

let languages;
if (fs.existsSync(CWD + "/languages.js")) {
  languages = require(CWD + "/languages.js");
} else {
  languages = [
    {
      enabled: true,
      name: "English",
      tag: "en"
    }
  ];
}

function readSidebar() {
<<<<<<< HEAD
  let allSidebars = require(CWD + "/sidebar.json");
  Object.assign(allSidebars, versionFallback.sidebarData());

=======
  const allSidebars = require(CWD + "/sidebars.json");
>>>>>>> b8af2f01
  const order = {};

  Object.keys(allSidebars).forEach(sidebar => {
    const categories = allSidebars[sidebar];

    let ids = [];
    let categoryOrder = [];
    Object.keys(categories).forEach(category => {
      ids = ids.concat(categories[category]);
      for (let i = 0; i < categories[category].length; i++) {
        categoryOrder.push(category);
      }
    });

    for (let i = 0; i < ids.length; i++) {
      const id = ids[i];
      let previous, next;
      if (i > 0) previous = ids[i - 1];
      if (i < ids.length - 1) next = ids[i + 1];
      order[id] = {
        previous: previous,
        next: next,
        sidebar: sidebar,
        category: categoryOrder[i]
      };
    }
  });
  return order;
}

function splitHeader(content) {
  const lines = content.split(os.EOL);
  let i = 1;
  for (; i < lines.length - 1; ++i) {
    if (lines[i] === "---") {
      break;
    }
  }
  return {
    header: lines.slice(1, i + 1).join("\n"),
    content: lines.slice(i + 1).join("\n")
  };
}

// Extract markdown metadata header
function extractMetadata(content) {
  const metadata = {};
  const both = splitHeader(content);
  const lines = both.header.split("\n");
  for (let i = 0; i < lines.length - 1; ++i) {
    const keyvalue = lines[i].split(":");
    const key = keyvalue[0].trim();
    let value = keyvalue.slice(1).join(":").trim();
    // Handle the case where you have "Community #10"
    try {
      value = JSON.parse(value);
    } catch (e) {}
    metadata[key] = value;
  }
  return { metadata, rawContent: both.content };
}

// process the metadata for a document found in the docs folder
function processMetadata(file) {
  const result = extractMetadata(fs.readFileSync(file, "utf8"));
  if (!result.metadata || !result.rawContent) {
    return null;
  }

  const regexSubFolder = /docs\/(.*)\/.*/;

  let language = "en";
  const match = regexSubFolder.exec(file);
  if (match) {
    language = match[1];
  }

  const metadata = result.metadata;
  const rawContent = result.rawContent;
  metadata.source = path.basename(file);

  if (languages.length === 1 && !siteConfig.useEnglishUrl) {
    metadata.permalink = "docs/" + metadata.id + ".html";
  } else {
    metadata.permalink = "docs/" + language + "/" + metadata.id + ".html";
  }

  if (ENABLE_VERSIONING) {
    metadata.version = "next";
    if (languages.length === 1 && !siteConfig.useEnglishUrl) {
      metadata.permalink = metadata.permalink.replace("docs/", "docs/next/");
    } else {
      metadata.permalink = metadata.permalink.replace(
        "docs/" + language + "/",
        "docs/" + language + "/next/"
      );
    }
  }

  // change ids previous, next
  metadata.localized_id = metadata.id;
  metadata.id = language + "-" + metadata.id;
  metadata.language = language;

  const order = readSidebar();
  const id = metadata.localized_id;

  if (order[id]) {
    metadata.sidebar = order[id].sidebar;
    metadata.category = order[id].category;

    if (order[id].next) {
      metadata.next_id = order[id].next;
      metadata.next = language + "-" + order[id].next;
    }
    if (order[id].previous) {
      metadata.previous_id = order[id].previous;
      metadata.previous = language + "-" + order[id].previous;
    }
  }
  
  return { metadata, rawContent: rawContent };
}

function generateDocsMetadata() {
  const order = readSidebar();

  const regexSubFolder = /translated_docs\/(.*)\/.*/;

  const enabledLanguages = [];
  languages.filter(lang => lang.enabled).map(lang => {
    enabledLanguages.push(lang.tag);
  });

  const metadatas = {};

  /* metadata for english files */
  let files = glob.sync(CWD + "/../docs/**");
  files.forEach(file => {
    let language = "en";

    const extension = path.extname(file);

    if (extension === ".md" || extension === ".markdown") {
      const res = processMetadata(file);
      if (!res) {
        return;
      }
      let metadata = res.metadata;
      metadatas[metadata.id] = metadata;
    }
  });

  /* metadata for non-english docs */
  files = glob.sync(CWD + "/translated_docs/**");
  files.forEach(file => {
    let language = "en";
    const match = regexSubFolder.exec(file);
    if (match) {
      language = match[1];
    }

    if (enabledLanguages.indexOf(language) === -1) {
      return;
    }

    const extension = path.extname(file);

    if (extension === ".md" || extension === ".markdown") {
      const res = processMetadata(file);
      if (!res) {
        return;
      }
      let metadata = res.metadata;
      metadatas[metadata.id] = metadata;
    }
  });

  versionData = versionFallback.docData();
  versionData.forEach(metadata => {
    const id = metadata.localized_id;
    metadata.sidebar = order[id].sidebar;
    metadata.category = order[id].category;
    if (order[id].next) {
      metadata.next_id = order[id].next.replace(
        "version-" + metadata.version + "-",
        ""
      );
      metadata.next = metadata.language + "-" + order[id].next;
    }
    if (order[id].previous) {
      metadata.previous_id = order[id].previous.replace(
        "version-" + metadata.version + "-",
        ""
      );
      metadata.previous = metadata.language + "-" + order[id].previous;
    }
    metadatas[metadata.id] = metadata;
  });

  fs.writeFileSync(
    __dirname + "/../core/metadata.js",
    "/**\n" +
      " * @generated\n" +
      " */\n" +
      "module.exports = " +
      JSON.stringify(metadatas, null, 2) +
      ";"
  );
}

function generateBlogMetadata() {
  const metadatas = [];

  let files = glob.sync(CWD + "/blog/**/*.*");
  files.sort().reverse().forEach(file => {
    const extension = path.extname(file);
    if (extension !== ".md" && extension !== ".markdown") {
      return;
    }
    // Transform
    //   2015-08-13-blog-post-name-0.5.md
    // into
    //   2015/08/13/blog-post-name-0-5.html
    const filePath = path
      .basename(file)
      .replace("-", "/")
      .replace("-", "/")
      .replace("-", "/")
      .replace(/\./g, "-")
      .replace(/\-md$/, ".html");
    const result = extractMetadata(fs.readFileSync(file, { encoding: "utf8" }));
    const rawContent = result.rawContent;
    const metadata = Object.assign(
      { path: filePath, content: rawContent },
      result.metadata
    );
    metadata.id = metadata.title;
    metadatas.push(metadata);
  });

  fs.writeFileSync(
    __dirname + "/../core/MetadataBlog.js",
    "/**\n" +
      " * @generated\n" +
      " */\n" +
      "module.exports = " +
      JSON.stringify(metadatas, null, 2) +
      ";"
  );
}

module.exports = {
  readSidebar,
  extractMetadata,
  processMetadata,
  generateDocsMetadata,
  generateBlogMetadata
};<|MERGE_RESOLUTION|>--- conflicted
+++ resolved
@@ -32,13 +32,9 @@
 }
 
 function readSidebar() {
-<<<<<<< HEAD
-  let allSidebars = require(CWD + "/sidebar.json");
+  let allSidebars = require(CWD + "/sidebars.json");
   Object.assign(allSidebars, versionFallback.sidebarData());
 
-=======
-  const allSidebars = require(CWD + "/sidebars.json");
->>>>>>> b8af2f01
   const order = {};
 
   Object.keys(allSidebars).forEach(sidebar => {
